--- conflicted
+++ resolved
@@ -233,7 +233,6 @@
 
     ocr_results = ocr_on_objects(cropped_image, detections)
 
-<<<<<<< HEAD
     formatted: Dict[str, List[Dict[str, Any]]] = {}
     for cls, items in ocr_results.items():
         formatted[cls] = []
@@ -290,9 +289,6 @@
             formatted[cls].append(data)
 
     return formatted
-=======
-    return JSONResponse(content=ocr_results)
 
 if __name__ == "__main__":
-    uvicorn.run(app, host="0.0.0.0", port=80)
->>>>>>> acab7807
+    uvicorn.run(app, host="0.0.0.0", port=80)